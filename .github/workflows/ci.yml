name: 🧪 test

on:
  push:
    branches:
      - main
    tags:
      - "**"
  pull_request:
    branches:
      - "**"

concurrency:
  # only for PRs, cancel a previous run if it's still running
  group: ${{ github.event_name == 'pull_request' && format('{0}-{1}', github.workflow_ref, github.event.pull_request.number) || github.run_id }}
  cancel-in-progress: true

defaults:
  run:
    shell: bash

jobs:
  build:
    runs-on: ubuntu-latest
    steps:
      - uses: actions/checkout@v3
        with:
          # TODO: used if we use dynamic versioning based on git tags
          fetch-depth: 0

      - uses: actions/setup-python@v5
        with:
          python-version: "3.10"

      - name: install build tooling
        run: |
          python -m pip install build

      - name: build package
        run: |
          # specifying neither sdist nor bdist results in the bdist being
          # built from the sdist.  this tests to verify that the sdist is
          # valid.
          python -m build

      - name: workflow upload built packages
        uses: actions/upload-artifact@v4
        with:
          name: packages
          path: dist/*
          if-no-files-found: error

  test:
    name: Test ${{ matrix.os.emoji }} Python ${{ matrix.python.major-dot-minor }}
    runs-on: ${{ matrix.os.runs-on }}
    needs: build
    strategy:
      fail-fast: false
      matrix:
        os:
          - emoji: 🐧
            matrix: ubuntu
            name: Ubuntu
            runs-on: ubuntu-latest
        python:
          - major-dot-minor: "3.9"
          - major-dot-minor: "3.10"
          - major-dot-minor: "3.11"
          - major-dot-minor: "3.12"
          - major-dot-minor: "3.13"

    steps:
      - name: workflow download built packages
        uses: actions/download-artifact@v4
        with:
          name: packages
          path: dist/

      - uses: actions/setup-python@v5
        with:
          python-version: ${{ matrix.python.major-dot-minor }}

      - name: create venv
        run: |
          python -m venv venv

      - name: install package
        run: |
          venv/bin/python -m pip install dist/*.whl

      - name: test
        # TODO: tests should not be defined here
        run: |
          venv/bin/cdi_health -h
          venv/bin/python -m cdi_health -h

  check:
    name: Check ${{ matrix.task.name }} - ${{ matrix.os.name }} ${{ matrix.python.major-dot-minor }}
    runs-on: ${{ matrix.os.runs-on }}
    strategy:
      fail-fast: false
      matrix:
        task:
          - name: License Headers
            run: |
              # TODO: would be nice to have all this in a config file, even if we need to use another tool
              venv/bin/licenseheaders --ext py --tmpl license.template --current-year --owner 'Circular Drive Initiative' --projname 'CDI Health' --projurl 'https://github.com/circulardrives/cdi-grading-tool-alpha/'
              git diff --exit-code
        os:
          - name: Linux
            runs-on: ubuntu-latest
#          - name: macOS
#            runs-on: macos-latest
#          - name: Windows
#            runs-on: windows-latest
        python:
          - major-dot-minor: "3.9"
          - major-dot-minor: "3.10"
          - major-dot-minor: "3.11"
          - major-dot-minor: "3.12"
          - major-dot-minor: "3.13"

    steps:
      - uses: actions/checkout@v3
        with:
          # TODO: used if we use dynamic versioning based on git tags
          fetch-depth: 0

      - uses: actions/setup-python@v5
        with:
          python-version: ${{ matrix.python.major-dot-minor }}

      - name: create venv
        run: |
          python -m venv venv

      - name: install
        run: |
          venv/bin/pip install -e .[dev]

      - name: check
        run: ${{ matrix.task.run }}

  pre-commit:
    name: pre-commit ${{ matrix.os.name }} ${{ matrix.python.major-dot-minor }}
    runs-on: ${{ matrix.os.runs-on }}
    timeout-minutes: 5
    strategy:
      fail-fast: false
      matrix:
        os:
          - name: Linux
            runs-on: ubuntu-latest
#          - name: macOS
#            runs-on: macos-latest
#          - name: Windows
#            runs-on: windows-latest
        python:
<<<<<<< HEAD
          - major_dot_minor: "3.9"
          - major_dot_minor: "3.10"
          - major_dot_minor: "3.11"
          - major_dot_minor: "3.12"
          - major-dot-minor: "3.13"
=======
          - major-dot-minor: "3.9"
          - major-dot-minor: "3.10"
          - major-dot-minor: "3.11"
          - major-dot-minor: "3.12"
>>>>>>> 9606b26a

    steps:
      - uses: actions/checkout@v3

      - uses: actions/setup-python@v5
        with:
          python-version: ${{ matrix.python.major-dot-minor }}

      - uses: pre-commit/action@v3.0.1<|MERGE_RESOLUTION|>--- conflicted
+++ resolved
@@ -67,7 +67,6 @@
           - major-dot-minor: "3.10"
           - major-dot-minor: "3.11"
           - major-dot-minor: "3.12"
-          - major-dot-minor: "3.13"
 
     steps:
       - name: workflow download built packages
@@ -118,7 +117,6 @@
           - major-dot-minor: "3.10"
           - major-dot-minor: "3.11"
           - major-dot-minor: "3.12"
-          - major-dot-minor: "3.13"
 
     steps:
       - uses: actions/checkout@v3
@@ -142,7 +140,7 @@
         run: ${{ matrix.task.run }}
 
   pre-commit:
-    name: pre-commit ${{ matrix.os.name }} ${{ matrix.python.major-dot-minor }}
+    name: ${{ matrix.os.name }} ${{ matrix.python.major_dot_minor }}
     runs-on: ${{ matrix.os.runs-on }}
     timeout-minutes: 5
     strategy:
@@ -156,18 +154,11 @@
 #          - name: Windows
 #            runs-on: windows-latest
         python:
-<<<<<<< HEAD
-          - major_dot_minor: "3.9"
-          - major_dot_minor: "3.10"
-          - major_dot_minor: "3.11"
-          - major_dot_minor: "3.12"
-          - major-dot-minor: "3.13"
-=======
           - major-dot-minor: "3.9"
           - major-dot-minor: "3.10"
           - major-dot-minor: "3.11"
           - major-dot-minor: "3.12"
->>>>>>> 9606b26a
+          - major-dot-minor: "3.13"
 
     steps:
       - uses: actions/checkout@v3
